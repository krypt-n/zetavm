--- conflicted
+++ resolved
@@ -1222,11 +1222,7 @@
     // Assignment to a property or array element
     if (auto binOp = dynamic_cast<BinOpExpr*>(lhsExpr))
     {
-<<<<<<< HEAD
-        // object properties
-=======
         // Object properties
->>>>>>> e87effcc
         if (binOp->op == &OP_MEMBER)
         {
             // Get the field name
@@ -1245,19 +1241,9 @@
 
             return;
         }
-<<<<<<< HEAD
-        // array elements
-        else if (binOp->op == &OP_INDEX)
-        {
-=======
-        
         // Array elements
         else if (binOp->op == &OP_INDEX)
         {
-            // Evaluate the rhs value
-            genExpr(ctx, rhsExpr);
-
->>>>>>> e87effcc
             // Evaluate the array
             genExpr(ctx, binOp->lhsExpr);
 
