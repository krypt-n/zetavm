--- conflicted
+++ resolved
@@ -747,20 +747,6 @@
             // Create an entry for the return address
             retAddrMap[retVer] = retEntry;
 
-            RetEntry retEntry;
-
-            if (instr.hasField("throw_to"))
-            {
-                // Get a version for the exception catch block
-                static ICache throwIC("throw_to");
-                auto throwBB = throwIC.getObj(instr);
-                auto throwVer = getBlockVersion(throwBB);
-                retEntry.excVer = throwVer;
-            }
-
-            // Create an entry for the return address
-            retAddrMap[retVer] = retEntry;
-
             writeCode(CALL);
             writeCode(numArgs);
             writeCode(retVer);
@@ -776,13 +762,10 @@
 
         if (op == "throw")
         {
-<<<<<<< HEAD
-=======
             // Store a mapping of this instruction to the block version
             // Needed to retrieve the identity of the current function
             instrMap[instrPtr] = version;
 
->>>>>>> 497a6c9c
             writeCode(THROW);
             continue;
         }
@@ -1567,23 +1550,10 @@
             // Throw an exception
             case THROW:
             {
-<<<<<<< HEAD
-
                 // Pop the exception value
                 auto retVal = popVal();
 
-
-
                 assert (false);
-
-
-
-=======
-                // Pop the exception value
-                auto retVal = popVal();
-
-                assert (false);
->>>>>>> 497a6c9c
             }
             break;
 
